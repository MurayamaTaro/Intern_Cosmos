# SPDX-FileCopyrightText: Copyright (c) 2025 NVIDIA CORPORATION & AFFILIATES. All rights reserved.
# SPDX-License-Identifier: Apache-2.0
#
# Licensed under the Apache License, Version 2.0 (the "License");
# you may not use this file except in compliance with the License.
# You may obtain a copy of the License at
#
# http://www.apache.org/licenses/LICENSE-2.0
#
# Unless required by applicable law or agreed to in writing, software
# distributed under the License is distributed on an "AS IS" BASIS,
# WITHOUT WARRANTIES OR CONDITIONS OF ANY KIND, either express or implied.
# See the License for the specific language governing permissions and
# limitations under the License.

import gc
import os
from typing import Any, Optional

import einops
import numpy as np
import torch

from cosmos_predict1.diffusion.inference.inference_utils import (
    generate_world_from_text,
    generate_world_from_video,
    get_condition_latent,
    get_condition_latent_multiview,
    get_video_batch,
    get_video_batch_for_multiview_model,
    load_model_by_config,
    load_network_model,
    load_tokenizer_model,
)
from cosmos_predict1.diffusion.model.model_t2w import DiffusionT2WModel
from cosmos_predict1.diffusion.model.model_t2w_multiview import DiffusionMultiviewT2WModel
from cosmos_predict1.diffusion.model.model_v2w import DiffusionV2WModel
from cosmos_predict1.diffusion.model.model_v2w_multiview import DiffusionMultiviewV2WModel
from cosmos_predict1.diffusion.model.model_view_extend_multiview import DiffusionMultiviewViewExtendModel
from cosmos_predict1.diffusion.prompt_upsampler.text2world_prompt_upsampler_inference import (
    create_prompt_upsampler,
    run_chat_completion,
)
from cosmos_predict1.diffusion.prompt_upsampler.video2world_prompt_upsampler_inference import (
    create_vlm_prompt_upsampler,
    prepare_dialog,
)
from cosmos_predict1.diffusion.prompt_upsampler.video2world_prompt_upsampler_inference import (
    run_chat_completion as run_chat_completion_vlm,
)
from cosmos_predict1.utils import log
from cosmos_predict1.utils.base_world_generation_pipeline import BaseWorldGenerationPipeline
from cosmos_predict1.diffusion.model.model_world_interpolator import DiffusionWorldInterpolatorWModel
from cosmos_predict1.diffusion.training.utils.inference_long_video import generate_video_from_batch_with_loop
from cosmos_predict1.diffusion.inference.inference_utils import read_video_or_image_into_frames_BCTHW

MODEL_NAME_DICT = {
    "Cosmos-Predict1-7B-Text2World": "Cosmos_Predict1_Text2World_7B",
    "Cosmos-Predict1-14B-Text2World": "Cosmos_Predict1_Text2World_14B",
    "Cosmos-Predict1-7B-Video2World": "Cosmos_Predict1_Video2World_7B",
    "Cosmos-Predict1-14B-Video2World": "Cosmos_Predict1_Video2World_14B",
    "Cosmos-Predict1-7B-Text2World_post-trained": "Cosmos_Predict1_Text2World_7B_Post_trained",
    "Cosmos-Predict1-14B-Text2World_post-trained": "Cosmos_Predict1_Text2World_14B_Post_trained",
    "Cosmos-Predict1-7B-Video2World_post-trained": "Cosmos_Predict1_Video2World_7B_Post_trained",
    "Cosmos-Predict1-14B-Video2World_post-trained": "Cosmos_Predict1_Video2World_14B_Post_trained",
    "Cosmos-Predict1-7B-Text2World_post-trained-4gpu_80gb": "Cosmos_Predict1_Text2World_7B_Post_trained_4gpu_80gb",
    "Cosmos-Predict1-7B-Text2World_post-trained-8gpu_40gb": "Cosmos_Predict1_Text2World_7B_Post_trained_8gpu_40gb",
    "Cosmos-Predict1-7B-Text2World_post-trained-4gpu_40gb": "Cosmos_Predict1_Text2World_7B_Post_trained_4gpu_40gb",
    "Cosmos-Predict1-7B-Text2World_post-trained-lora": "Cosmos_Predict1_Text2World_7B_Post_trained_lora",
    "Cosmos-Predict1-7B-Video2World_post-trained-lora": "Cosmos_Predict1_Video2World_7B_Post_trained_lora",
    "Cosmos-Predict1-7B-Text2World-Sample-AV-Multiview": "Cosmos_Predict1_Text2World_7B_Multiview",
    "Cosmos-Predict1-7B-Video2World-Sample-AV-Multiview": "Cosmos_Predict1_Video2World_7B_Multiview",
<<<<<<< HEAD
    "sv2mv_t2v": "Cosmos_Predict1_Video2World_7B_ViewExtend_Multiview",
    "sv2mv_i2v": "Cosmos_Predict1_Video2World_7B_ViewExtend_Multiview",
=======
    "Cosmos-Predict1-7B-WorldInterpolator": "Cosmos_Predict1_WorldInterpolator_7B"
>>>>>>> 43ebb6f7
}


class DiffusionText2WorldGenerationPipeline(BaseWorldGenerationPipeline):
    def __init__(
        self,
        inference_type: str,
        checkpoint_dir: str,
        checkpoint_name: str,
        prompt_upsampler_dir: Optional[str] = None,
        enable_prompt_upsampler: bool = True,
        has_text_input: bool = True,
        offload_network: bool = False,
        offload_tokenizer: bool = False,
        offload_text_encoder_model: bool = False,
        offload_prompt_upsampler: bool = False,
        offload_guardrail_models: bool = False,
        disable_guardrail: bool = False,
        guidance: float = 7.0,
        num_steps: int = 35,
        height: int = 704,
        width: int = 1280,
        fps: int = 24,
        num_video_frames: int = 121,
        seed: int = 0,
    ):
        """Initialize the diffusion world generation pipeline.

        Args:
            inference_type: Type of world generation ('text2world' or 'video2world')
            checkpoint_dir: Base directory containing model checkpoints
            checkpoint_name: Name of the diffusion transformer checkpoint to use
            prompt_upsampler_dir: Directory containing prompt upsampler model weights
            enable_prompt_upsampler: Whether to use prompt upsampling
            has_text_input: Whether the pipeline takes text input for world generation
            offload_network: Whether to offload diffusion transformer after inference
            offload_tokenizer: Whether to offload tokenizer after inference
            offload_text_encoder_model: Whether to offload T5 model after inference
            offload_prompt_upsampler: Whether to offload prompt upsampler
            offload_guardrail_models: Whether to offload guardrail models
            disable_guardrail: Whether to disable guardrail
            guidance: Classifier-free guidance scale
            num_steps: Number of diffusion sampling steps
            height: Height of output video
            width: Width of output video
            fps: Frames per second of output video
            num_video_frames: Number of frames to generate
            seed: Random seed for sampling
        """
        assert inference_type in [
            "text2world",
            "video2world",
            "world_interpolator",
        ], "Invalid inference_type, must be 'text2world' or 'video2world'"

        self.model_name = MODEL_NAME_DICT[checkpoint_name]
        self.guidance = guidance
        self.num_steps = num_steps
        self.height = height
        self.width = width
        self.fps = fps
        self.num_video_frames = num_video_frames
        self.seed = seed

        super().__init__(
            inference_type=inference_type,
            checkpoint_dir=checkpoint_dir,
            checkpoint_name=checkpoint_name,
            has_text_input=has_text_input,
            offload_network=offload_network,
            offload_tokenizer=offload_tokenizer,
            offload_text_encoder_model=offload_text_encoder_model,
            offload_guardrail_models=offload_guardrail_models,
            disable_guardrail=disable_guardrail,
        )
        self.prompt_upsampler_dir = prompt_upsampler_dir
        self.enable_prompt_upsampler = enable_prompt_upsampler
        self.offload_prompt_upsampler = offload_prompt_upsampler

        self.prompt_upsampler = None
        if enable_prompt_upsampler and not offload_prompt_upsampler:
            self._load_prompt_upsampler_model()

    def _load_prompt_upsampler_model(self):
        self.prompt_upsampler = create_prompt_upsampler(
            checkpoint_dir=os.path.join(self.checkpoint_dir, self.prompt_upsampler_dir),
        )

    def _load_model(self):
        self.model = load_model_by_config(
            config_job_name=self.model_name,
            config_file="cosmos_predict1/diffusion/config/config.py",
            model_class=DiffusionT2WModel,
        )

    def _load_network(self):
        load_network_model(self.model, f"{self.checkpoint_dir}/{self.checkpoint_name}/model.pt")

    def _load_tokenizer(self):
        load_tokenizer_model(self.model, f"{self.checkpoint_dir}/Cosmos-Tokenize1-CV8x8x8-720p")

    def _offload_prompt_upsampler_model(self):
        """Move prompt enhancement model to CPU/disk.

        Offloads prompt upsampling model after processing input
        to reduce GPU memory usage.
        """
        if self.prompt_upsampler:
            del self.prompt_upsampler
            self.prompt_upsampler = None
            gc.collect()
            torch.cuda.empty_cache()

    def _run_prompt_upsampler_on_prompt(self, prompt: str) -> str:
        """Enhance the input prompt using the prompt upsampler model.

        Args:
            prompt: Raw text prompt to be enhanced

        Returns:
            str: Enhanced version of the input prompt with more descriptive details
        """
        upsampled_prompt = run_chat_completion(self.prompt_upsampler, prompt)
        log.info(f"Upsampled prompt: {upsampled_prompt}")
        return upsampled_prompt

    def _run_prompt_upsampler_on_prompt_with_offload(self, *args: Any, **kwargs: Any) -> str:
        """Enhance prompt with prompt upsampler model.

        Args:
            *args: Positional arguments
            **kwargs: Keyword arguments

        Returns:
            Enhanced prompt string
        """
        if self.offload_prompt_upsampler:
            self._load_prompt_upsampler_model()

        enhanced_prompt = self._run_prompt_upsampler_on_prompt(*args, **kwargs)

        if self.offload_prompt_upsampler:
            self._offload_prompt_upsampler_model()

        return enhanced_prompt

    def _run_tokenizer_decoding(self, sample: torch.Tensor) -> np.ndarray:
        """Decode latent samples to video frames using the tokenizer decoder.

        Args:
            sample: Latent tensor from diffusion model [B, C, T, H, W]

        Returns:
            np.ndarray: Decoded video frames as uint8 numpy array [T, H, W, C]
                        with values in range [0, 255]
        """
        # Decode video
        video = (1.0 + self.model.decode(sample)).clamp(0, 2) / 2  # [B, 3, T, H, W]
        video = (video[0].permute(1, 2, 3, 0) * 255).to(torch.uint8).cpu().numpy()

        return video

    def _run_model(
        self,
        embedding: torch.Tensor,
        negative_prompt_embedding: Optional[torch.Tensor] = None,
    ) -> torch.Tensor:
        """Generate video latents using the diffusion model.

        Args:
            embedding: Text embedding tensor from text encoder
            negative_prompt_embedding: Optional embedding for negative prompt guidance

        Returns:
            torch.Tensor: Generated video latents before tokenizer decoding

        Note:
            The model and tokenizer are automatically offloaded after inference
            if offloading is enabled in the config.
        """
        # Get video batch and state shape
        data_batch, state_shape = get_video_batch(
            model=self.model,
            prompt_embedding=embedding,
            negative_prompt_embedding=negative_prompt_embedding,
            height=self.height,
            width=self.width,
            fps=self.fps,
            num_video_frames=self.num_video_frames,
        )

        # Generate video frames
        sample = generate_world_from_text(
            model=self.model,
            state_shape=state_shape,
            is_negative_prompt=True if negative_prompt_embedding is not None else False,
            data_batch=data_batch,
            guidance=self.guidance,
            num_steps=self.num_steps,
            seed=self.seed,
        )

        return sample

    def _run_model_with_offload(
        self, prompt_embedding: torch.Tensor, negative_prompt_embedding: Optional[torch.Tensor] = None
    ) -> np.ndarray:
        """Generate world representation with automatic model offloading.

        Wraps the core generation process with model loading/offloading logic
        to minimize GPU memory usage during inference.

        Args:
            prompt_embedding: Text embedding tensor from text encoder
            negative_prompt_embedding: Optional embedding for negative prompt guidance

        Returns:
            np.ndarray: Generated world representation
        """
        if self.offload_network:
            self._load_network()

        if self.offload_tokenizer:
            self._load_tokenizer()

        sample = self._run_model(prompt_embedding, negative_prompt_embedding)

        if self.offload_network:
            self._offload_network()

        if self.offload_tokenizer:
            self._load_tokenizer()

        sample = self._run_tokenizer_decoding(sample)

        if self.offload_tokenizer:
            self._offload_tokenizer()
        return sample

    def generate(
        self,
        prompt: str,
        negative_prompt: Optional[str] = None,
        word_limit_to_skip_upsampler: Optional[int] = None,
    ) -> tuple[np.ndarray, str] | None:
        """Generate video from text prompt with optional negative prompt guidance.

        Pipeline steps:
        1. Run safety checks on input prompt
        2. Enhance prompt using upsampler if enabled
        3. Run safety checks on upsampled prompt if applicable
        4. Convert prompt to embeddings
        5. Generate video frames using diffusion
        6. Run safety checks and apply face blur on generated video frames

        Args:
            prompt: Text description of desired video
            negative_prompt: Optional text to guide what not to generate
            word_limit_to_skip_upsampler: Skip prompt upsampler for better robustness if the number of words in the prompt is greater than this value
        Returns:
            tuple: (
                Generated video frames as uint8 np.ndarray [T, H, W, C],
                Final prompt used for generation (may be enhanced)
            ), or None if content fails guardrail safety checks
        """
        log.info(f"Run with prompt: {prompt}")
        log.info(f"Run with negative prompt: {negative_prompt}")
        log.info(f"Run with prompt upsampler: {self.enable_prompt_upsampler}")

        if not self.disable_guardrail:
            log.info("Run guardrail on prompt")
            is_safe = self._run_guardrail_on_prompt_with_offload(prompt)
            if not is_safe:
                log.critical("Input text prompt is not safe")
                return None
            log.info("Pass guardrail on prompt")

        # Enhance prompt
        if self.enable_prompt_upsampler:
            word_count = len(prompt.split())
            if word_limit_to_skip_upsampler is None or word_count <= word_limit_to_skip_upsampler:
                log.info("Run prompt upsampler on prompt")
                prompt = self._run_prompt_upsampler_on_prompt_with_offload(prompt)
                if not self.disable_guardrail:
                    log.info("Run guardrail on upsampled prompt")
                    is_safe = self._run_guardrail_on_prompt_with_offload(prompt=prompt)
                    if not is_safe:
                        log.critical("Upsampled text prompt is not safe")
                        return None
                    log.info("Pass guardrail on upsampled prompt")
            else:
                log.info(
                    f"Skip prompt upsampler for better robustness because the number of words ({word_count}) in the prompt is greater than {word_limit_to_skip_upsampler}"
                )

        log.info("Run text embedding on prompt")
        if negative_prompt:
            prompts = [prompt, negative_prompt]
        else:
            prompts = [prompt]
        prompt_embeddings, _ = self._run_text_embedding_on_prompt_with_offload(prompts)
        prompt_embedding = prompt_embeddings[0]
        negative_prompt_embedding = prompt_embeddings[1] if negative_prompt else None
        log.info("Finish text embedding on prompt")

        # Generate video
        log.info("Run generation")
        video = self._run_model_with_offload(
            prompt_embedding,
            negative_prompt_embedding=negative_prompt_embedding,
        )
        log.info("Finish generation")

        if not self.disable_guardrail:
            log.info("Run guardrail on generated video")
            video = self._run_guardrail_on_video_with_offload(video)
            if video is None:
                log.critical("Generated video is not safe")
                return None
            log.info("Pass guardrail on generated video")

        return video, prompt


class DiffusionVideo2WorldGenerationPipeline(DiffusionText2WorldGenerationPipeline):
    def __init__(
        self,
        inference_type: str,
        checkpoint_dir: str,
        checkpoint_name: str,
        prompt_upsampler_dir: Optional[str] = None,
        enable_prompt_upsampler: bool = True,
        has_text_input: bool = True,
        offload_network: bool = False,
        offload_tokenizer: bool = False,
        offload_text_encoder_model: bool = False,
        offload_prompt_upsampler: bool = False,
        offload_guardrail_models: bool = False,
        disable_guardrail: bool = False,
        guidance: float = 7.0,
        num_steps: int = 35,
        height: int = 704,
        width: int = 1280,
        fps: int = 24,
        num_video_frames: int = 121,
        seed: int = 0,
        num_input_frames: int = 1,
    ):
        """Initialize diffusion world generation pipeline.

        Args:
            inference_type: Type of world generation ('text2world' or 'video2world')
            checkpoint_dir: Base directory containing model checkpoints
            checkpoint_name: Name of the diffusion transformer checkpoint to use
            prompt_upsampler_dir: Directory containing prompt upsampler model weights
            enable_prompt_upsampler: Whether to use prompt upsampling
            has_text_input: Whether the pipeline takes text input for world generation
            offload_network: Whether to offload diffusion transformer after inference
            offload_tokenizer: Whether to offload tokenizer after inference
            offload_text_encoder_model: Whether to offload T5 model after inference
            offload_prompt_upsampler: Whether to offload prompt upsampler
            offload_guardrail_models: Whether to offload guardrail models
            disable_guardrail: Whether to disable guardrail
            guidance: Classifier-free guidance scale
            num_steps: Number of diffusion sampling steps
            height: Height of output video
            width: Width of output video
            fps: Frames per second of output video
            num_video_frames: Number of frames to generate
            seed: Random seed for sampling
            num_input_frames: Number of latent conditions
        """
        self.num_input_frames = num_input_frames
        super().__init__(
            inference_type=inference_type,
            checkpoint_dir=checkpoint_dir,
            checkpoint_name=checkpoint_name,
            prompt_upsampler_dir=prompt_upsampler_dir,
            enable_prompt_upsampler=enable_prompt_upsampler,
            has_text_input=has_text_input,
            offload_network=offload_network,
            offload_tokenizer=offload_tokenizer,
            offload_text_encoder_model=offload_text_encoder_model,
            offload_prompt_upsampler=offload_prompt_upsampler,
            offload_guardrail_models=offload_guardrail_models,
            disable_guardrail=disable_guardrail,
            guidance=guidance,
            num_steps=num_steps,
            height=height,
            width=width,
            fps=fps,
            num_video_frames=num_video_frames,
            seed=seed,
        )

    def _run_prompt_upsampler_on_prompt(self, image_or_video_path: str) -> str:
        """Enhance the input prompt using visual context from the conditioning image.

        Args:
            image_or_video_path: Path to conditioning image or video used for visual context

        Returns:
            str: Enhanced prompt incorporating visual details from the image
        """
        dialog = prepare_dialog(image_or_video_path)
        upsampled_prompt = run_chat_completion_vlm(
            self.prompt_upsampler, dialog, max_gen_len=400, temperature=0.01, top_p=0.9, logprobs=False
        )
        log.info(f"Upsampled prompt: {upsampled_prompt}")
        return upsampled_prompt

    def _load_prompt_upsampler_model(self):
        self.prompt_upsampler = create_vlm_prompt_upsampler(
            checkpoint_dir=os.path.join(self.checkpoint_dir, self.prompt_upsampler_dir),
        )

    def _load_model(self):
        self.model = load_model_by_config(
            config_job_name=self.model_name,
            config_file="cosmos_predict1/diffusion/config/config.py",
            model_class=DiffusionV2WModel,
        )

    def _run_model(
        self,
        embedding: torch.Tensor,
        condition_latent: torch.Tensor,
        negative_prompt_embedding: torch.Tensor | None = None,
    ) -> torch.Tensor:
        """Generate video frames using the diffusion model.

        Args:
            embedding: Text embedding tensor from T5 encoder
            condition_latent: Latent tensor from conditioning image or video
            negative_prompt_embedding: Optional embedding for negative prompt guidance

        Returns:
            Tensor of generated video frames

        Note:
            Model and tokenizer are automatically offloaded after inference
            if offloading is enabled.
        """
        # Get video batch and state shape
        data_batch, state_shape = get_video_batch(
            model=self.model,
            prompt_embedding=embedding,
            negative_prompt_embedding=negative_prompt_embedding,
            height=self.height,
            width=self.width,
            fps=self.fps,
            num_video_frames=self.num_video_frames,
        )

        # Generate video frames
        video = generate_world_from_video(
            model=self.model,
            state_shape=self.model.state_shape,
            is_negative_prompt=True,
            data_batch=data_batch,
            guidance=self.guidance,
            num_steps=self.num_steps,
            seed=self.seed,
            condition_latent=condition_latent,
            num_input_frames=self.num_input_frames,
        )

        return video

    def _run_tokenizer_encoding(self, image_or_video_path: str) -> torch.Tensor:
        """
        Encode image to latent space

        Args:
            image_or_video_path: Path to conditioning image

        Returns:
            torch.Tensor: Latent tensor from tokenizer encoding
        """
        condition_latent = get_condition_latent(
            model=self.model,
            input_image_or_video_path=image_or_video_path,
            num_input_frames=self.num_input_frames,
            state_shape=self.model.state_shape,
        )

        return condition_latent

    def _run_model_with_offload(
        self,
        prompt_embedding: torch.Tensor,
        image_or_video_path: str,
        negative_prompt_embedding: Optional[torch.Tensor] = None,
    ) -> np.ndarray:
        """Generate world representation with automatic model offloading.

        Wraps the core generation process with model loading/offloading logic
        to minimize GPU memory usage during inference.

        Args:
            prompt_embedding: Text embedding tensor from T5 encoder
            image_or_video_path: Path to conditioning image or video
            negative_prompt_embedding: Optional embedding for negative prompt guidance

        Returns:
            np.ndarray: Generated world representation as numpy array
        """
        if self.offload_tokenizer:
            self._load_tokenizer()

        condition_latent = self._run_tokenizer_encoding(image_or_video_path)

        if self.offload_network:
            self._load_network()

        sample = self._run_model(prompt_embedding, condition_latent, negative_prompt_embedding)

        if self.offload_network:
            self._offload_network()

        sample = self._run_tokenizer_decoding(sample)

        if self.offload_tokenizer:
            self._offload_tokenizer()

        return sample

    def generate(
        self,
        prompt: str,
        image_or_video_path: str,
        negative_prompt: Optional[str] = None,
    ) -> tuple[np.ndarray, str] | None:
        """Generate video from text prompt and optional image.

        Pipeline steps:
        1. Run safety checks on input prompt
        2. Enhance prompt using upsampler if enabled
        3. Run safety checks on upsampled prompt if applicable
        4. Convert prompt to embeddings
        5. Generate video frames using diffusion
        6. Run safety checks and apply face blur on generated video frames

        Args:
            prompt: Text description of desired video
            image_or_video_path: Path to conditioning image or video
            negative_prompt: Optional text to guide what not to generate

        Returns:
            tuple: (
                Generated video frames as uint8 np.ndarray [T, H, W, C],
                Final prompt used for generation (may be enhanced)
            ), or None if content fails guardrail safety checks
        """
        log.info(f"Run with image or video path: {image_or_video_path}")
        log.info(f"Run with negative prompt: {negative_prompt}")
        log.info(f"Run with prompt upsampler: {self.enable_prompt_upsampler}")

        if self.enable_prompt_upsampler:
            log.info("Run prompt upsampler on image or video, input prompt is not used")
            prompt = self._run_prompt_upsampler_on_prompt_with_offload(image_or_video_path=image_or_video_path)

        log.info(f"Run with prompt: {prompt}")
        if not self.disable_guardrail:
            log.info(f"Run guardrail on {'upsampled' if self.enable_prompt_upsampler else 'text'} prompt")
            is_safe = self._run_guardrail_on_prompt_with_offload(prompt)
            if not is_safe:
                log.critical(f"Input {'upsampled' if self.enable_prompt_upsampler else 'text'} prompt is not safe")
                return None
            log.info(f"Pass guardrail on {'upsampled' if self.enable_prompt_upsampler else 'text'} prompt")
        else:
            log.info("Not running guardrail")

        log.info("Run text embedding on prompt")
        if negative_prompt:
            prompts = [prompt, negative_prompt]
        else:
            prompts = [prompt]
        prompt_embeddings, _ = self._run_text_embedding_on_prompt_with_offload(prompts)
        prompt_embedding = prompt_embeddings[0]
        negative_prompt_embedding = prompt_embeddings[1] if negative_prompt else None
        log.info("Finish text embedding on prompt")

        # Generate video
        log.info("Run generation")
        video = self._run_model_with_offload(
            prompt_embedding,
            negative_prompt_embedding=negative_prompt_embedding,
            image_or_video_path=image_or_video_path,
        )
        log.info("Finish generation")

        if not self.disable_guardrail:
            log.info("Run guardrail on generated video")
            video = self._run_guardrail_on_video_with_offload(video)
            if video is None:
                log.critical("Generated video is not safe")
                return None
            log.info("Pass guardrail on generated video")

        return video, prompt


class DiffusionText2WorldMultiviewGenerationPipeline(DiffusionText2WorldGenerationPipeline):
    def __init__(
        self,
        inference_type: str,
        checkpoint_dir: str,
        checkpoint_name: str,
        prompt_upsampler_dir: Optional[str] = None,
        has_text_input: bool = True,
        offload_network: bool = False,
        offload_tokenizer: bool = False,
        offload_text_encoder_model: bool = False,
        offload_prompt_upsampler: bool = False,
        offload_guardrail_models: bool = False,
        disable_guardrail: bool = False,
        guidance: float = 7.0,
        num_steps: int = 35,
        height: int = 704,
        width: int = 1280,
        fps: int = 24,
        num_video_frames: int = 121,
        n_views: int = 6,
        frame_repeat_negative_condition: int = 10,
        seed: int = 0,
    ):
        """Initialize the diffusion multi-view world generation pipeline.

        Args:
            inference_type: Type of world generation ('text2world' or 'video2world')
            checkpoint_dir: Base directory containing model checkpoints
            checkpoint_name: Name of the diffusion transformer checkpoint to use
            prompt_upsampler_dir: Directory containing prompt upsampler model weights
            enable_prompt_upsampler: Whether to use prompt upsampling
            has_text_input: Whether the pipeline takes text input for world generation
            offload_network: Whether to offload diffusion transformer after inference
            offload_tokenizer: Whether to offload tokenizer after inference
            offload_text_encoder_model: Whether to offload T5 model after inference
            offload_prompt_upsampler: Whether to offload prompt upsampler
            offload_guardrail_models: Whether to offload guardrail models
            disable_guardrail: Whether to disable guardrail
            guidance: Classifier-free guidance scale
            num_steps: Number of diffusion sampling steps
            height: Height of output video
            width: Width of output video
            fps: Frames per second of output video
            num_video_frames: Number of frames to generate
            n_views: Number of views
            frame_repeat_negative_condition: Number of frames to repeat to be used as negative condition.
            seed: Random seed for sampling
        """
        assert inference_type in [
            "text2world",
            "video2world",
        ], "Invalid inference_type, must be 'text2world' or 'video2world'"

        self.n_views = n_views
        self.frame_repeat_negative_condition = frame_repeat_negative_condition
        super().__init__(
            inference_type=inference_type,
            checkpoint_dir=checkpoint_dir,
            checkpoint_name=checkpoint_name,
            prompt_upsampler_dir=prompt_upsampler_dir,
            enable_prompt_upsampler=False,
            has_text_input=has_text_input,
            offload_network=offload_network,
            offload_tokenizer=offload_tokenizer,
            offload_text_encoder_model=offload_text_encoder_model,
            offload_prompt_upsampler=offload_prompt_upsampler,
            offload_guardrail_models=offload_guardrail_models,
            disable_guardrail=disable_guardrail,
            guidance=guidance,
            num_steps=num_steps,
            height=height,
            width=width,
            fps=fps,
            num_video_frames=num_video_frames,
            seed=seed,
        )

    def _load_model(self):
        self.model = load_model_by_config(
            config_job_name=self.model_name,
            config_file="cosmos_predict1/diffusion/config/config.py",
            model_class=DiffusionMultiviewT2WModel,
        )

    def _run_tokenizer_decoding(self, sample: torch.Tensor) -> np.ndarray:
        """Decode latent samples to video frames using the tokenizer decoder.

        Args:
            sample: Latent tensor from diffusion model [B, C, T, H, W]

        Returns:
            np.ndarray: Decoded video frames as uint8 numpy array [T, H, W, C]
                        with values in range [0, 255]
        """
        # Decode video
        video = (1.0 + self.model.decode(sample)).clamp(0, 2) / 2  # [B, 3, T, H, W]
        video_segments = einops.rearrange(video, "b c (v t) h w -> b c v t h w", v=self.n_views)
        grid_video = torch.stack(
            [video_segments[:, :, i] for i in [1, 0, 2, 4, 3, 5]],
            dim=2,
        )
        grid_video = einops.rearrange(grid_video, "b c (h w) t h1 w1 -> b c t (h h1) (w w1)", h=2, w=3)
        grid_video = (grid_video[0].permute(1, 2, 3, 0) * 255).to(torch.uint8).cpu().numpy()
        video = (video[0].permute(1, 2, 3, 0) * 255).to(torch.uint8).cpu().numpy()

        return [grid_video, video]

    def _run_model(
        self,
        embedding: torch.Tensor,
        negative_prompt_embedding: Optional[torch.Tensor] = None,
    ) -> torch.Tensor:
        """Generate video latents using the diffusion model.

        Args:
            embedding: Text embedding tensor from text encoder
            negative_prompt_embedding: Optional embedding for negative prompt guidance

        Returns:
            torch.Tensor: Generated video latents before tokenizer decoding

        Note:
            The model and tokenizer are automatically offloaded after inference
            if offloading is enabled in the config.
        """
        # Get video batch and state shape
        data_batch, state_shape = get_video_batch_for_multiview_model(
            model=self.model,
            prompt_embedding=embedding,
            height=self.height,
            width=self.width,
            fps=self.fps,
            num_video_frames=self.num_video_frames * len(embedding),  # number of views
            frame_repeat_negative_condition=self.frame_repeat_negative_condition,
        )

        # Generate video frames
        sample = generate_world_from_text(
            model=self.model,
            state_shape=state_shape,
            is_negative_prompt=False,
            data_batch=data_batch,
            guidance=self.guidance,
            num_steps=self.num_steps,
            seed=self.seed,
        )

        return sample

    def generate(
        self,
        prompt: dict,
    ) -> tuple[np.ndarray, str] | None:
        """Generate video from text prompt with optional negative prompt guidance.

        Pipeline steps:
        1. Convert prompt to embeddings
        2. Generate video frames using diffusion

        Args:
            prompt: A dictionary of text description of desired video.
        Returns:
            tuple: (
                Generated video frames as uint8 np.ndarray [T, H, W, C],
                Final prompt used for generation (may be enhanced)
            ), or None if content fails guardrail safety checks
        """
        log.info(f"Run with prompt: {prompt}")

        prompts = [
            prompt["prompt"],
            prompt["prompt_left"],
            prompt["prompt_right"],
            prompt["prompt_back"],
            prompt["prompt_back_left"],
            prompt["prompt_back_right"],
        ]
        prompt_embeddings, _ = self._run_text_embedding_on_prompt_with_offload(prompts)
        log.info("Finish text embedding on prompt")

        # Generate video
        log.info("Run generation")
        videos = self._run_model_with_offload(
            prompt_embeddings,
        )
        log.info("Finish generation")

        return videos, prompt


class DiffusionVideo2WorldMultiviewGenerationPipeline(DiffusionText2WorldMultiviewGenerationPipeline):
    def __init__(
        self,
        inference_type: str,
        checkpoint_dir: str,
        checkpoint_name: str,
        prompt_upsampler_dir: Optional[str] = None,
        enable_prompt_upsampler: bool = True,
        has_text_input: bool = True,
        offload_network: bool = False,
        offload_tokenizer: bool = False,
        offload_text_encoder_model: bool = False,
        offload_prompt_upsampler: bool = False,
        offload_guardrail_models: bool = False,
        disable_guardrail: bool = False,
        guidance: float = 7.0,
        num_steps: int = 35,
        height: int = 704,
        width: int = 1280,
        fps: int = 24,
        num_video_frames: int = 121,
        seed: int = 0,
        num_input_frames: int = 1,
        n_views: int = 6,
        frame_repeat_negative_condition: int = 10,
    ):
        """Initialize diffusion world multi-view generation pipeline.

        Args:
            inference_type: Type of world generation ('text2world' or 'video2world')
            checkpoint_dir: Base directory containing model checkpoints
            checkpoint_name: Name of the diffusion transformer checkpoint to use
            prompt_upsampler_dir: Directory containing prompt upsampler model weights
            enable_prompt_upsampler: Whether to use prompt upsampling
            has_text_input: Whether the pipeline takes text input for world generation
            offload_network: Whether to offload diffusion transformer after inference
            offload_tokenizer: Whether to offload tokenizer after inference
            offload_text_encoder_model: Whether to offload T5 model after inference
            offload_prompt_upsampler: Whether to offload prompt upsampler
            offload_guardrail_models: Whether to offload guardrail models
            disable_guardrail: Whether to disable guardrail
            guidance: Classifier-free guidance scale
            num_steps: Number of diffusion sampling steps
            height: Height of output video
            width: Width of output video
            fps: Frames per second of output video
            num_video_frames: Number of frames to generate
            seed: Random seed for sampling
            num_input_frames: Number of latent conditions
        """
        self.num_input_frames = num_input_frames
        super().__init__(
            inference_type=inference_type,
            checkpoint_dir=checkpoint_dir,
            checkpoint_name=checkpoint_name,
            prompt_upsampler_dir=prompt_upsampler_dir,
            has_text_input=has_text_input,
            offload_network=offload_network,
            offload_tokenizer=offload_tokenizer,
            offload_text_encoder_model=offload_text_encoder_model,
            offload_prompt_upsampler=offload_prompt_upsampler,
            offload_guardrail_models=offload_guardrail_models,
            disable_guardrail=disable_guardrail,
            guidance=guidance,
            num_steps=num_steps,
            height=height,
            width=width,
            fps=fps,
            num_video_frames=num_video_frames,
            seed=seed,
            n_views=n_views,
            frame_repeat_negative_condition=frame_repeat_negative_condition,
        )

    def _load_model(self):
        self.model = load_model_by_config(
            config_job_name=self.model_name,
            config_file="cosmos_predict1/diffusion/config/config.py",
            model_class=DiffusionMultiviewV2WModel,
        )

    def _run_model(
        self,
        embedding: torch.Tensor,
        condition_latent: torch.Tensor,
        negative_prompt_embedding: torch.Tensor | None = None,
        data_batch: dict = None,
        state_shape: list = None,
    ) -> torch.Tensor:
        """Generate video frames using the diffusion model.

        Args:
            embedding: Text embedding tensor from T5 encoder
            condition_latent: Latent tensor from conditioning image or video
            negative_prompt_embedding: Optional embedding for negative prompt guidance

        Returns:
            Tensor of generated video frames

        Note:
            Model and tokenizer are automatically offloaded after inference
            if offloading is enabled.
        """
        # Generate video frames
        video = generate_world_from_video(
            model=self.model,
            state_shape=state_shape,
            is_negative_prompt=False,
            data_batch=data_batch,
            guidance=self.guidance,
            num_steps=self.num_steps,
            seed=self.seed,
            condition_latent=condition_latent,
            num_input_frames=self.num_input_frames,
        )

        return video

    def _run_tokenizer_encoding(self, image_or_video_path: str, state_shape: list) -> torch.Tensor:
        """
        Encode image to latent space

        Args:
            image_or_video_path: Path to conditioning image

        Returns:
            torch.Tensor: Latent tensor from tokenizer encoding
        """
        condition_latent, condition_frames = get_condition_latent_multiview(
            model=self.model,
            input_image_or_video_path=image_or_video_path,
            num_input_frames=self.num_input_frames,
            state_shape=state_shape,
        )

        return condition_latent, condition_frames

    def _run_model_with_offload(
        self,
        prompt_embedding: torch.Tensor,
        image_or_video_path: str,
        negative_prompt_embedding: Optional[torch.Tensor] = None,
    ) -> np.ndarray:
        """Generate world representation with automatic model offloading.

        Wraps the core generation process with model loading/offloading logic
        to minimize GPU memory usage during inference.

        Args:
            prompt_embedding: Text embedding tensor from T5 encoder
            image_or_video_path: Path to conditioning image or video
            negative_prompt_embedding: Optional embedding for negative prompt guidance

        Returns:
            np.ndarray: Generated world representation as numpy array
        """
        if self.offload_tokenizer:
            self._load_tokenizer()

        data_batch, state_shape = get_video_batch_for_multiview_model(
            model=self.model,
            prompt_embedding=prompt_embedding,
            height=self.height,
            width=self.width,
            fps=self.fps,
            num_video_frames=self.num_video_frames * len(prompt_embedding),  # number of views
            frame_repeat_negative_condition=self.frame_repeat_negative_condition,
        )

        condition_latent, condition_frames = self._run_tokenizer_encoding(image_or_video_path, state_shape)

        if self.offload_network:
            self._load_network()

        sample = self._run_model(prompt_embedding, condition_latent, negative_prompt_embedding, data_batch, state_shape)

        if self.offload_network:
            self._offload_network()

        sample = self._run_tokenizer_decoding(sample)

        if self.offload_tokenizer:
            self._offload_tokenizer()

        return sample

    def generate(
        self,
        prompt: dict,
        image_or_video_path: str,
    ) -> tuple[np.ndarray, str] | None:
        """Generate video from text prompt with optional negative prompt guidance.

        Pipeline steps:
        1. Convert prompt to embeddings
        2. Generate video frames using diffusion

        Args:
            prompt: A dictionary of text description of desired video.
        Returns:
            tuple: (
                Generated video frames as uint8 np.ndarray [T, H, W, C],
                Final prompt used for generation (may be enhanced)
            ), or None if content fails guardrail safety checks
        """
        log.info(f"Run with prompt: {prompt}")

        prompts = [
            prompt["prompt"],
            prompt["prompt_left"],
            prompt["prompt_right"],
            prompt["prompt_back"],
            prompt["prompt_back_left"],
            prompt["prompt_back_right"],
        ]
        prompt_embeddings, _ = self._run_text_embedding_on_prompt_with_offload(prompts)
        log.info("Finish text embedding on prompt")

        # Generate video
        log.info("Run generation")
        video = self._run_model_with_offload(
            prompt_embeddings,
            image_or_video_path=image_or_video_path,
        )
        log.info("Finish generation")

        return video, prompt


<<<<<<< HEAD
class DiffusionViewExtendMultiviewGenerationPipeline(DiffusionVideo2WorldMultiviewGenerationPipeline):
=======
class DiffusionWorldInterpolatorGenerationPipeline(DiffusionVideo2WorldGenerationPipeline):
    def __init__(
        self,
        inference_type: str,
        checkpoint_dir: str,
        checkpoint_name: str,
        prompt_upsampler_dir: Optional[str] = None,
        enable_prompt_upsampler: bool = True,
        has_text_input: bool = True,
        offload_network: bool = False,
        offload_tokenizer: bool = False,
        offload_text_encoder_model: bool = False,
        offload_prompt_upsampler: bool = False,
        offload_guardrail_models: bool = False,
        disable_guardrail: bool = False,
        guidance: float = -1.0,
        num_steps: int = 35,
        height: int = 704,
        width: int = 1280,
        fps: int = 24,
        num_video_frames: int = 121,
        seed: int = 11,
        num_input_frames: int = 1,
        num_frame_pairs: int = 1,
        frame_index_start: int = 0,
        frame_stride: int = 1,
    ):
        """Initialize diffusion world generation pipeline.

        Args:
            inference_type: Type of world generation ('text2world' or 'video2world')
            checkpoint_dir: Base directory containing model checkpoints
            checkpoint_name: Name of the diffusion transformer checkpoint to use
            prompt_upsampler_dir: Directory containing prompt upsampler model weights
            enable_prompt_upsampler: Whether to use prompt upsampling
            has_text_input: Whether the pipeline takes text input for world generation
            offload_network: Whether to offload diffusion transformer after inference
            offload_tokenizer: Whether to offload tokenizer after inference
            offload_text_encoder_model: Whether to offload T5 model after inference
            offload_prompt_upsampler: Whether to offload prompt upsampler
            offload_guardrail_models: Whether to offload guardrail models
            disable_guardrail: Whether to disable guardrail
            guidance: Classifier-free guidance scale
            num_steps: Number of diffusion sampling steps
            height: Height of output video
            width: Width of output video
            fps: Frames per second of output video
            num_video_frames: Number of frames to generate
            seed: Random seed for sampling
            num_input_frames: Number of latent conditions
        """
        self.num_input_frames = num_input_frames
        self.num_frame_pairs = num_frame_pairs
        self.frame_index_start = frame_index_start
        self.frame_stride = frame_stride
        self.num_steps = num_steps
        self.height = height
        self.width = width
        self.fps = fps

        super().__init__(
            inference_type=inference_type,
            checkpoint_dir=checkpoint_dir,
            checkpoint_name=checkpoint_name,
            prompt_upsampler_dir=prompt_upsampler_dir,
            enable_prompt_upsampler=enable_prompt_upsampler,
            has_text_input=has_text_input,
            offload_network=offload_network,
            offload_tokenizer=offload_tokenizer,
            offload_text_encoder_model=offload_text_encoder_model,
            offload_prompt_upsampler=offload_prompt_upsampler,
            offload_guardrail_models=offload_guardrail_models,
            disable_guardrail=disable_guardrail,
            guidance=guidance,
            num_steps=num_steps,
            height=height,
            width=width,
            fps=fps,
            num_video_frames=num_video_frames,
            seed=seed,
            num_input_frames=num_input_frames,
        )

    def _run_prompt_upsampler_on_prompt(self, image_or_video_path: str) -> str:
        """Enhance the input prompt using visual context from the conditioning image.

        Args:
            image_or_video_path: Path to conditioning image or video used for visual context

        Returns:
            str: Enhanced prompt incorporating visual details from the image
        """
        dialog = prepare_dialog(image_or_video_path)
        upsampled_prompt = run_chat_completion_vlm(
            self.prompt_upsampler, dialog, max_gen_len=400, temperature=0.01, top_p=0.9, logprobs=False
        )
        log.info(f"Upsampled prompt: {upsampled_prompt}")
        return upsampled_prompt

    def _load_prompt_upsampler_model(self):
        self.prompt_upsampler = create_vlm_prompt_upsampler(
            checkpoint_dir=os.path.join(self.checkpoint_dir, self.prompt_upsampler_dir),
        )
>>>>>>> 43ebb6f7

    def _load_model(self):
        self.model = load_model_by_config(
            config_job_name=self.model_name,
            config_file="cosmos_predict1/diffusion/config/config.py",
<<<<<<< HEAD
            model_class=DiffusionMultiviewViewExtendModel,
        )

    def _run_model(
        self,
        embedding: torch.Tensor,
        condition_latent: torch.Tensor,
        negative_prompt_embedding: torch.Tensor | None = None,
        data_batch: dict = None,
        state_shape: list = None,
    ) -> torch.Tensor:
        """Generate video frames using the diffusion model.

        Args:
            embedding: Text embedding tensor from T5 encoder
            condition_latent: Latent tensor from conditioning image or video
            negative_prompt_embedding: Optional embedding for negative prompt guidance

        Returns:
            Tensor of generated video frames

        Note:
            Model and tokenizer are automatically offloaded after inference
            if offloading is enabled.
        """
        # Generate video frames
        video = generate_world_from_video(
            model=self.model,
            state_shape=state_shape,
            is_negative_prompt=False,
            data_batch=data_batch,
            guidance=self.guidance,
            num_steps=self.num_steps,
            seed=self.seed,
            condition_latent=condition_latent,
            num_input_frames=self.num_input_frames,
            augment_sigma=0.
        )

        return video

    def _get_view_id_from_cond_location(self, condition_location):
        if condition_location in ("first_cam", "first_cam_and_first_n"):
            return [0]
        elif condition_location.startswith("fixed_cam"):
            return [int(c) for c in condition_location.split("_")[2:]]
        else:
            raise ValueError(f"condition_location {condition_location} not recognized")

    def _mix_condition_latents(self, state_shape, view_condition_latent, initial_condition_latent) -> torch.Tensor:
        if initial_condition_latent is None:
            initial_condition_latent = torch.zeros(state_shape, dtype=torch.bfloat16).unsqueeze(0).cuda()
        initial_condition_latent = einops.rearrange(initial_condition_latent, "B C (V T) H W -> B C V T H W", V=self.model.n_views)
        for k,v in view_condition_latent.items():
            initial_condition_latent[:,:,k] = v
        initial_condition_latent = einops.rearrange(initial_condition_latent, "B C V T H W -> B C (V T) H W ")
        return initial_condition_latent


    def _run_model_with_offload(
        self,
        prompt_embedding: list,
        condition_location: str,
        view_condition_video_path: str,
        initial_condition_video_path: str,
        view_cond_start_frame: int=0
=======
            model_class=DiffusionWorldInterpolatorWModel,
        )

    @torch.inference_mode()
    def _run_model(
        self,
        condition_latent: torch.Tensor | None = None,
        negative_prompt_embedding: torch.Tensor | None = None,
        num_of_loops: int = 1,
        num_of_latent_overlap_list: list[int] = [1],
        augment_sigma_list: list[float] = [0.001],
        add_input_frames_guidance: float = 0,
        skip_reencode: int = 0,
        state_shape: list = None,
        raw_data_batch: dict = None,
    ) -> np.ndarray:
        """Generate video frames using the diffusion model, supporting chunk processing for video extension.

        Args:
            condition_latent: Latent tensor from conditioning image or video (optional for video extension).
            negative_prompt_embedding: Optional embedding for negative prompt guidance.
            num_of_loops: Number of loops for generating video segments.
            num_of_latent_overlap_list: List of overlaps for latent conditions in each loop.
            augment_sigma_list: List of sigma values for augmentation.
            add_input_frames_guidance: Guidance strength for input frames.
            skip_reencode: Whether to skip reencoding.
            frame_index_start: Starting index for frame pairs.
            num_frame_pairs: Number of frame pairs to process.
            frame_stride: Stride between frame pairs.
            is_interpolator_model: Whether the model is an interpolator.
            input_frames: Input video frames for interpolation (optional).

        Returns:
            np.ndarray: Generated video frames in shape (T, H, W, C).
        """
        video_np_THWC, _, _ = generate_video_from_batch_with_loop(
            model=self.model,
            data_batch=raw_data_batch,
            condition_latent=condition_latent,
            num_of_loops=num_of_loops,
            num_of_latent_overlap_list=num_of_latent_overlap_list,
            guidance=self.guidance,
            state_shape=state_shape,
            num_steps=self.num_steps,
            seed=self.seed,
            is_negative_prompt=True if negative_prompt_embedding is not None else False,
            visualize=False,
            save_fig_path=None,
            augment_sigma_list=augment_sigma_list,
            add_input_frames_guidance=add_input_frames_guidance,
            skip_reencode=skip_reencode,
        )

        return video_np_THWC

    def _run_tokenizer_encoding(
        self, image_or_video_path: str, frame_index: int = 0, frame_stride: int = 1
    ) -> torch.Tensor:
        """Encode image to latent space

        Args:
            image_or_video_path: Path to conditioning image
            frame_index: Starting frame index for encoding
            frame_stride: Stride between frames for encoding

        Returns:
            torch.Tensor: Latent tensor from tokenizer encoding
        """
        condition_latent = get_condition_latent(
            model=self.model,
            input_image_or_video_path=image_or_video_path,
            num_input_frames=self.num_input_frames,
            state_shape=self.model.state_shape,
            frame_index=frame_index,
            frame_stride=frame_stride,
        )

        return condition_latent

    def _run_model_with_offload(
        self,
        prompt_embedding: torch.Tensor,
        image_or_video_path: str,
        negative_prompt_embedding: Optional[torch.Tensor] = None,
        frame_index_start: int = 0,
        num_frame_pairs: int = 1,
>>>>>>> 43ebb6f7
    ) -> np.ndarray:
        """Generate world representation with automatic model offloading.

        Wraps the core generation process with model loading/offloading logic
        to minimize GPU memory usage during inference.

        Args:
            prompt_embedding: Text embedding tensor from T5 encoder
            image_or_video_path: Path to conditioning image or video
<<<<<<< HEAD
=======
            negative_prompt_embedding: Optional embedding for negative prompt guidance
            frame_index_start: Starting index for frame pairs
            num_frame_pairs: Number of frame pairs to process
>>>>>>> 43ebb6f7

        Returns:
            np.ndarray: Generated world representation as numpy array
        """
        if self.offload_tokenizer:
            self._load_tokenizer()
<<<<<<< HEAD
        assert len(prompt_embedding) == self.model.n_views
        data_batch, state_shape = get_video_batch_for_multiview_model(
            model=self.model,
            prompt_embedding=prompt_embedding,
            height=self.height,
            width=self.width,
            fps=self.fps,
            num_video_frames=self.num_video_frames * self.model.n_views,  # number of views
            frame_repeat_negative_condition=self.frame_repeat_negative_condition,
        )
        requisite_input_views = self._get_view_id_from_cond_location(condition_location)

        self.model.condition_location = condition_location

        view_condition_latents = {}
        if os.path.isdir(view_condition_video_path):
            fnames = sorted(os.listdir(view_condition_video_path))
            for fname in fnames:
                if fname.endswith(".mp4"):
                    try:
                        input_view_id = int(fname.split(".")[0])
                    except ValueError:
                        log.warning(f"Could not parse video file name {fname} into view id")
                        continue
                    condition_latent = get_condition_latent(
                        model=self.model,
                        input_image_or_video_path=os.path.join(view_condition_video_path, fname),
                        num_input_frames=self.num_video_frames,
                        from_back=False,
                        start_frame=view_cond_start_frame
                    )
                    view_condition_latents[input_view_id] = condition_latent
                    log.info(f"read {condition_latent.shape} shaped latent from view_condition_video_path/{fname}")
        else:
            assert len(requisite_input_views) == 1
            condition_latent = get_condition_latent(
                model=self.model,
                input_image_or_video_path=view_condition_video_path,
                num_input_frames=self.num_video_frames,
                from_back=False,
                start_frame=view_cond_start_frame
            )
            view_condition_latents[requisite_input_views[0]] = condition_latent
            log.info(f"read {condition_latent.shape} shaped latent from {view_condition_video_path}")

        assert set(view_condition_latents.keys()).issuperset(set(requisite_input_views)) , \
            f"Not all views required by condition location, are found in {view_condition_video_path}. Views required:  {requisite_input_views}, views found:  {set(view_condition_latents.keys())}"

        if "first_n" in condition_location:
            assert initial_condition_video_path is not None

            if os.path.isdir(initial_condition_video_path):
                initial_condition_latents = []
                fnames = sorted(os.listdir(initial_condition_video_path))
                for fname in fnames:
                    if fname.endswith(".mp4"):
                        try:
                            input_view_id = int(fname.split(".")[0])
                        except ValueError:
                            log.warning(f"Could not parse video file name {fname} into view id")
                            continue
                        condition_latent = get_condition_latent(
                            model=self.model,
                            input_image_or_video_path=os.path.join(initial_condition_video_path, fname),
                            num_input_frames=self.num_input_frames,
                            from_back=True
                        )
                        initial_condition_latents.append(condition_latent)
                        log.info(f"read {condition_latent.shape} shaped latent from initial_condition_video_path/{fname}")
                assert len(initial_condition_latents) == self.model.n_views
                initial_condition_latents = torch.cat(initial_condition_latents, dim=2)
            else:
                assert len(requisite_input_views) == 1
                initial_condition_latents, _ = get_condition_latent_multiview(
                    model=self.model,
                    input_image_or_video_path=initial_condition_video_path,
                    num_input_frames=self.num_input_frames,
                )   # B C (VT) H W

                log.info(f"read {initial_condition_latents.shape} shaped latent from {initial_condition_video_path}")
        else:
            initial_condition_latents = None

        condition_latent = self._mix_condition_latents(state_shape, view_condition_latents, initial_condition_latents)

        if self.offload_network:
            self._load_network()

        sample = self._run_model(torch.cat(prompt_embedding), condition_latent, None, data_batch, state_shape)

        if self.offload_network:
            self._offload_network()

        sample = self._run_tokenizer_decoding(sample)
        gt = self._run_tokenizer_decoding(condition_latent)
        if self.offload_tokenizer:
            self._offload_tokenizer()

        return sample + gt

    def generate(
        self,
        prompt: dict,
        condition_location: str,
        view_condition_video_path: str,
        initial_condition_video_path: str = None,
        view_cond_start_frame: int=0
    ) -> tuple[np.ndarray, str] | None:
        """Generate video from text prompt with optional negative prompt guidance.

        Pipeline steps:
        1. Convert prompt to embeddings
        2. Generate video frames using diffusion

        Args:
            prompt: A dictionary of text description of desired video.
=======

        # Prepare video batch and state shape
        raw_data_batch, state_shape = get_video_batch(
            model=self.model,
            prompt_embedding=prompt_embedding,
            negative_prompt_embedding=negative_prompt_embedding,
            height=self.height,
            width=self.width,
            fps=self.fps,
            num_video_frames=self.num_video_frames,
        )

        H, W = (
            state_shape[-2] * self.model.tokenizer.spatial_compression_factor,
            state_shape[-1] * self.model.tokenizer.spatial_compression_factor,
        )

        input_path_format = image_or_video_path.split(".")[-1]
        input_frames = read_video_or_image_into_frames_BCTHW(
            image_or_video_path,
            input_path_format=input_path_format,
            H=H,
            W=W,
        )

        num_frames = input_frames.shape[2]
        num_frame_pairs = num_frame_pairs or num_frames // self.frame_stride
        frame_stride = self.frame_stride

        video_output = []
        for frame_index in range(frame_index_start, num_frame_pairs):
            print(f"Processing frame pair {frame_index + 1} / {num_frame_pairs}...")

            condition_latent = self._run_tokenizer_encoding(image_or_video_path, frame_index, frame_stride)

            video_np_THWC = self._run_model(
                condition_latent=condition_latent,
                negative_prompt_embedding=negative_prompt_embedding,
                raw_data_batch=raw_data_batch,
                state_shape=state_shape,
            )

            # Convert to tensor, rearrange, and normalize to [0, 1]
            video_0_1 = einops.rearrange(torch.from_numpy(video_np_THWC), "t h w c -> c t h w") / 255.0

            # Handle overlap by skipping the first frame of subsequent segments
            if len(video_output) == 0:
                video_output.append(video_0_1)
            else:
                video_output.append(video_0_1[:, 1:, :, :])  # Skip first frame to avoid duplication

        # Concatenate all segments
        video_tensor = torch.cat(video_output, dim=1)  # Shape: (C, total_num_frames, H, W)

        # Convert to NumPy array for guardrail: [T, H, W, C], uint8, [0, 255]
        video_np = (
            video_tensor.permute(1, 2, 3, 0) * 255
        ).to(torch.uint8).cpu().numpy()  # Shape: (T, H, W, C)

        if self.offload_network:
            self._offload_network()
        if self.offload_tokenizer:
            self._offload_tokenizer()

        return video_np

    def generate(
        self,
        prompt: str,
        image_or_video_path: str,
        negative_prompt: Optional[str] = None,
    ) -> tuple[np.ndarray, str] | None:
        """Generate video from text prompt and optional image.

        Pipeline steps:
        1. Run safety checks on input prompt
        2. Enhance prompt using upsampler if enabled
        3. Run safety checks on upsampled prompt if applicable
        4. Convert prompt to embeddings
        5. Generate video frames using diffusion
        6. Run safety checks and apply face blur on generated video frames

        Args:
            prompt: Text description of desired video
            image_or_video_path: Path to conditioning image or video
            negative_prompt: Optional text to guide what not to generate

>>>>>>> 43ebb6f7
        Returns:
            tuple: (
                Generated video frames as uint8 np.ndarray [T, H, W, C],
                Final prompt used for generation (may be enhanced)
            ), or None if content fails guardrail safety checks
        """
        log.info(f"Run with prompt: {prompt}")
<<<<<<< HEAD

        prompts = [
            prompt["prompt"],
            prompt["prompt_left"],
            prompt["prompt_right"],
            prompt["prompt_back"],
            prompt["prompt_back_left"],
            prompt["prompt_back_right"],
        ]
        prompt_embeddings, _ = self._run_text_embedding_on_prompt_with_offload(prompts)
=======
        log.info(f"Run with image or video path: {image_or_video_path}")
        log.info(f"Run with negative prompt: {negative_prompt}")
        log.info(f"Run with prompt upsampler: {self.enable_prompt_upsampler}")

        if not self.disable_guardrail and not self.enable_prompt_upsampler:
            log.info("Run guardrail on prompt")
            is_safe = self._run_guardrail_on_prompt_with_offload(prompt)
            if not is_safe:
                log.critical("Input text prompt is not safe")
                return None
            log.info("Pass guardrail on prompt")
        else:
            log.info("Run prompt upsampler on image or video, input prompt is not used")
            prompt = self._run_prompt_upsampler_on_prompt_with_offload(image_or_video_path=image_or_video_path)

            if not self.disable_guardrail:
                log.info("Run guardrail on upsampled prompt")
                is_safe = self._run_guardrail_on_prompt_with_offload(prompt)
                if not is_safe:
                    log.critical("Upsampled text prompt is not safe")
                    return None
                log.info("Pass guardrail on upsampled prompt")

        log.info("Run text embedding on prompt")
        if negative_prompt:
            prompts = [prompt, negative_prompt]
        else:
            prompts = [prompt]
        prompt_embeddings, _ = self._run_text_embedding_on_prompt_with_offload(prompts)
        prompt_embedding = prompt_embeddings[0]
        negative_prompt_embedding = prompt_embeddings[1] if negative_prompt else None
>>>>>>> 43ebb6f7
        log.info("Finish text embedding on prompt")

        # Generate video
        log.info("Run generation")
        video = self._run_model_with_offload(
<<<<<<< HEAD
            prompt_embeddings,
            condition_location,
            view_condition_video_path,
            initial_condition_video_path,
            view_cond_start_frame
        )
        log.info("Finish generation")

=======
            prompt_embedding,
            negative_prompt_embedding=negative_prompt_embedding,
            image_or_video_path=image_or_video_path,
            frame_index_start=self.frame_index_start,
            num_frame_pairs=self.num_frame_pairs,
        )
        log.info("Finish generation")

        if not self.disable_guardrail:
            log.info("Run guardrail on generated video")
            video = self._run_guardrail_on_video_with_offload(video)
            if video is None:
                log.critical("Generated video is not safe")
                return None
            log.info("Pass guardrail on generated video")

>>>>>>> 43ebb6f7
        return video, prompt<|MERGE_RESOLUTION|>--- conflicted
+++ resolved
@@ -70,12 +70,9 @@
     "Cosmos-Predict1-7B-Video2World_post-trained-lora": "Cosmos_Predict1_Video2World_7B_Post_trained_lora",
     "Cosmos-Predict1-7B-Text2World-Sample-AV-Multiview": "Cosmos_Predict1_Text2World_7B_Multiview",
     "Cosmos-Predict1-7B-Video2World-Sample-AV-Multiview": "Cosmos_Predict1_Video2World_7B_Multiview",
-<<<<<<< HEAD
+    "Cosmos-Predict1-7B-WorldInterpolator": "Cosmos_Predict1_WorldInterpolator_7B",
     "sv2mv_t2v": "Cosmos_Predict1_Video2World_7B_ViewExtend_Multiview",
     "sv2mv_i2v": "Cosmos_Predict1_Video2World_7B_ViewExtend_Multiview",
-=======
-    "Cosmos-Predict1-7B-WorldInterpolator": "Cosmos_Predict1_WorldInterpolator_7B"
->>>>>>> 43ebb6f7
 }
 
 
@@ -648,6 +645,7 @@
             log.info(f"Pass guardrail on {'upsampled' if self.enable_prompt_upsampler else 'text'} prompt")
         else:
             log.info("Not running guardrail")
+
 
         log.info("Run text embedding on prompt")
         if negative_prompt:
@@ -1099,9 +1097,6 @@
         return video, prompt
 
 
-<<<<<<< HEAD
-class DiffusionViewExtendMultiviewGenerationPipeline(DiffusionVideo2WorldMultiviewGenerationPipeline):
-=======
 class DiffusionWorldInterpolatorGenerationPipeline(DiffusionVideo2WorldGenerationPipeline):
     def __init__(
         self,
@@ -1205,80 +1200,11 @@
         self.prompt_upsampler = create_vlm_prompt_upsampler(
             checkpoint_dir=os.path.join(self.checkpoint_dir, self.prompt_upsampler_dir),
         )
->>>>>>> 43ebb6f7
 
     def _load_model(self):
         self.model = load_model_by_config(
             config_job_name=self.model_name,
             config_file="cosmos_predict1/diffusion/config/config.py",
-<<<<<<< HEAD
-            model_class=DiffusionMultiviewViewExtendModel,
-        )
-
-    def _run_model(
-        self,
-        embedding: torch.Tensor,
-        condition_latent: torch.Tensor,
-        negative_prompt_embedding: torch.Tensor | None = None,
-        data_batch: dict = None,
-        state_shape: list = None,
-    ) -> torch.Tensor:
-        """Generate video frames using the diffusion model.
-
-        Args:
-            embedding: Text embedding tensor from T5 encoder
-            condition_latent: Latent tensor from conditioning image or video
-            negative_prompt_embedding: Optional embedding for negative prompt guidance
-
-        Returns:
-            Tensor of generated video frames
-
-        Note:
-            Model and tokenizer are automatically offloaded after inference
-            if offloading is enabled.
-        """
-        # Generate video frames
-        video = generate_world_from_video(
-            model=self.model,
-            state_shape=state_shape,
-            is_negative_prompt=False,
-            data_batch=data_batch,
-            guidance=self.guidance,
-            num_steps=self.num_steps,
-            seed=self.seed,
-            condition_latent=condition_latent,
-            num_input_frames=self.num_input_frames,
-            augment_sigma=0.
-        )
-
-        return video
-
-    def _get_view_id_from_cond_location(self, condition_location):
-        if condition_location in ("first_cam", "first_cam_and_first_n"):
-            return [0]
-        elif condition_location.startswith("fixed_cam"):
-            return [int(c) for c in condition_location.split("_")[2:]]
-        else:
-            raise ValueError(f"condition_location {condition_location} not recognized")
-
-    def _mix_condition_latents(self, state_shape, view_condition_latent, initial_condition_latent) -> torch.Tensor:
-        if initial_condition_latent is None:
-            initial_condition_latent = torch.zeros(state_shape, dtype=torch.bfloat16).unsqueeze(0).cuda()
-        initial_condition_latent = einops.rearrange(initial_condition_latent, "B C (V T) H W -> B C V T H W", V=self.model.n_views)
-        for k,v in view_condition_latent.items():
-            initial_condition_latent[:,:,k] = v
-        initial_condition_latent = einops.rearrange(initial_condition_latent, "B C V T H W -> B C (V T) H W ")
-        return initial_condition_latent
-
-
-    def _run_model_with_offload(
-        self,
-        prompt_embedding: list,
-        condition_location: str,
-        view_condition_video_path: str,
-        initial_condition_video_path: str,
-        view_cond_start_frame: int=0
-=======
             model_class=DiffusionWorldInterpolatorWModel,
         )
 
@@ -1365,7 +1291,6 @@
         negative_prompt_embedding: Optional[torch.Tensor] = None,
         frame_index_start: int = 0,
         num_frame_pairs: int = 1,
->>>>>>> 43ebb6f7
     ) -> np.ndarray:
         """Generate world representation with automatic model offloading.
 
@@ -1375,19 +1300,251 @@
         Args:
             prompt_embedding: Text embedding tensor from T5 encoder
             image_or_video_path: Path to conditioning image or video
-<<<<<<< HEAD
-=======
             negative_prompt_embedding: Optional embedding for negative prompt guidance
             frame_index_start: Starting index for frame pairs
             num_frame_pairs: Number of frame pairs to process
->>>>>>> 43ebb6f7
 
         Returns:
             np.ndarray: Generated world representation as numpy array
         """
         if self.offload_tokenizer:
             self._load_tokenizer()
-<<<<<<< HEAD
+
+        # Prepare video batch and state shape
+        raw_data_batch, state_shape = get_video_batch(
+            model=self.model,
+            prompt_embedding=prompt_embedding,
+            negative_prompt_embedding=negative_prompt_embedding,
+            height=self.height,
+            width=self.width,
+            fps=self.fps,
+            num_video_frames=self.num_video_frames,
+        )
+
+        H, W = (
+            state_shape[-2] * self.model.tokenizer.spatial_compression_factor,
+            state_shape[-1] * self.model.tokenizer.spatial_compression_factor,
+        )
+
+        input_path_format = image_or_video_path.split(".")[-1]
+        input_frames = read_video_or_image_into_frames_BCTHW(
+            image_or_video_path,
+            input_path_format=input_path_format,
+            H=H,
+            W=W,
+        )
+
+        num_frames = input_frames.shape[2]
+        num_frame_pairs = num_frame_pairs or num_frames // self.frame_stride
+        frame_stride = self.frame_stride
+
+        video_output = []
+        for frame_index in range(frame_index_start, num_frame_pairs):
+            print(f"Processing frame pair {frame_index + 1} / {num_frame_pairs}...")
+
+            condition_latent = self._run_tokenizer_encoding(image_or_video_path, frame_index, frame_stride)
+
+            video_np_THWC = self._run_model(
+                condition_latent=condition_latent,
+                negative_prompt_embedding=negative_prompt_embedding,
+                raw_data_batch=raw_data_batch,
+                state_shape=state_shape,
+            )
+
+            # Convert to tensor, rearrange, and normalize to [0, 1]
+            video_0_1 = einops.rearrange(torch.from_numpy(video_np_THWC), "t h w c -> c t h w") / 255.0
+
+            # Handle overlap by skipping the first frame of subsequent segments
+            if len(video_output) == 0:
+                video_output.append(video_0_1)
+            else:
+                video_output.append(video_0_1[:, 1:, :, :])  # Skip first frame to avoid duplication
+
+        # Concatenate all segments
+        video_tensor = torch.cat(video_output, dim=1)  # Shape: (C, total_num_frames, H, W)
+
+        # Convert to NumPy array for guardrail: [T, H, W, C], uint8, [0, 255]
+        video_np = (
+            video_tensor.permute(1, 2, 3, 0) * 255
+        ).to(torch.uint8).cpu().numpy()  # Shape: (T, H, W, C)
+
+        if self.offload_network:
+            self._offload_network()
+        if self.offload_tokenizer:
+            self._offload_tokenizer()
+
+        return video_np
+
+    def generate(
+        self,
+        prompt: str,
+        image_or_video_path: str,
+        negative_prompt: Optional[str] = None,
+    ) -> tuple[np.ndarray, str] | None:
+        """Generate video from text prompt and optional image.
+
+        Pipeline steps:
+        1. Run safety checks on input prompt
+        2. Enhance prompt using upsampler if enabled
+        3. Run safety checks on upsampled prompt if applicable
+        4. Convert prompt to embeddings
+        5. Generate video frames using diffusion
+        6. Run safety checks and apply face blur on generated video frames
+
+        Args:
+            prompt: Text description of desired video
+            image_or_video_path: Path to conditioning image or video
+            negative_prompt: Optional text to guide what not to generate
+
+        Returns:
+            tuple: (
+                Generated video frames as uint8 np.ndarray [T, H, W, C],
+                Final prompt used for generation (may be enhanced)
+            ), or None if content fails guardrail safety checks
+        """
+        log.info(f"Run with prompt: {prompt}")
+        log.info(f"Run with image or video path: {image_or_video_path}")
+        log.info(f"Run with negative prompt: {negative_prompt}")
+        log.info(f"Run with prompt upsampler: {self.enable_prompt_upsampler}")
+
+        if not self.disable_guardrail and not self.enable_prompt_upsampler:
+            log.info("Run guardrail on prompt")
+            is_safe = self._run_guardrail_on_prompt_with_offload(prompt)
+            if not is_safe:
+                log.critical("Input text prompt is not safe")
+                return None
+            log.info("Pass guardrail on prompt")
+        else:
+            log.info("Run prompt upsampler on image or video, input prompt is not used")
+            prompt = self._run_prompt_upsampler_on_prompt_with_offload(image_or_video_path=image_or_video_path)
+
+            if not self.disable_guardrail:
+                log.info("Run guardrail on upsampled prompt")
+                is_safe = self._run_guardrail_on_prompt_with_offload(prompt)
+                if not is_safe:
+                    log.critical("Upsampled text prompt is not safe")
+                    return None
+                log.info("Pass guardrail on upsampled prompt")
+
+        log.info("Run text embedding on prompt")
+        if negative_prompt:
+            prompts = [prompt, negative_prompt]
+        else:
+            prompts = [prompt]
+        prompt_embeddings, _ = self._run_text_embedding_on_prompt_with_offload(prompts)
+        prompt_embedding = prompt_embeddings[0]
+        negative_prompt_embedding = prompt_embeddings[1] if negative_prompt else None
+        log.info("Finish text embedding on prompt")
+
+        # Generate video
+        log.info("Run generation")
+        video = self._run_model_with_offload(
+            prompt_embedding,
+            negative_prompt_embedding=negative_prompt_embedding,
+            image_or_video_path=image_or_video_path,
+            frame_index_start=self.frame_index_start,
+            num_frame_pairs=self.num_frame_pairs,
+        )
+        log.info("Finish generation")
+
+        if not self.disable_guardrail:
+            log.info("Run guardrail on generated video")
+            video = self._run_guardrail_on_video_with_offload(video)
+            if video is None:
+                log.critical("Generated video is not safe")
+                return None
+            log.info("Pass guardrail on generated video")
+
+        return video, prompt
+
+
+class DiffusionViewExtendMultiviewGenerationPipeline(DiffusionVideo2WorldMultiviewGenerationPipeline):
+
+    def _load_model(self):
+        self.model = load_model_by_config(
+            config_job_name=self.model_name,
+            config_file="cosmos_predict1/diffusion/config/config.py",
+            model_class=DiffusionMultiviewViewExtendModel,
+        )
+
+    def _run_model(
+        self,
+        embedding: torch.Tensor,
+        condition_latent: torch.Tensor,
+        negative_prompt_embedding: torch.Tensor | None = None,
+        data_batch: dict = None,
+        state_shape: list = None,
+    ) -> torch.Tensor:
+        """Generate video frames using the diffusion model.
+
+        Args:
+            embedding: Text embedding tensor from T5 encoder
+            condition_latent: Latent tensor from conditioning image or video
+            negative_prompt_embedding: Optional embedding for negative prompt guidance
+
+        Returns:
+            Tensor of generated video frames
+
+        Note:
+            Model and tokenizer are automatically offloaded after inference
+            if offloading is enabled.
+        """
+        # Generate video frames
+        video = generate_world_from_video(
+            model=self.model,
+            state_shape=state_shape,
+            is_negative_prompt=False,
+            data_batch=data_batch,
+            guidance=self.guidance,
+            num_steps=self.num_steps,
+            seed=self.seed,
+            condition_latent=condition_latent,
+            num_input_frames=self.num_input_frames,
+            augment_sigma=0.
+        )
+
+        return video
+
+    def _get_view_id_from_cond_location(self, condition_location):
+        if condition_location in ("first_cam", "first_cam_and_first_n"):
+            return [0]
+        elif condition_location.startswith("fixed_cam"):
+            return [int(c) for c in condition_location.split("_")[2:]]
+        else:
+            raise ValueError(f"condition_location {condition_location} not recognized")
+
+    def _mix_condition_latents(self, state_shape, view_condition_latent, initial_condition_latent) -> torch.Tensor:
+        if initial_condition_latent is None:
+            initial_condition_latent = torch.zeros(state_shape, dtype=torch.bfloat16).unsqueeze(0).cuda()
+        initial_condition_latent = einops.rearrange(initial_condition_latent, "B C (V T) H W -> B C V T H W", V=self.model.n_views)
+        for k,v in view_condition_latent.items():
+            initial_condition_latent[:,:,k] = v
+        initial_condition_latent = einops.rearrange(initial_condition_latent, "B C V T H W -> B C (V T) H W ")
+        return initial_condition_latent
+
+
+    def _run_model_with_offload(
+        self,
+        prompt_embedding: list,
+        condition_location: str,
+        view_condition_video_path: str,
+        initial_condition_video_path: str,
+        view_cond_start_frame: int=0
+    ) -> np.ndarray:
+        """Generate world representation with automatic model offloading.
+
+        Wraps the core generation process with model loading/offloading logic
+        to minimize GPU memory usage during inference.
+
+        Args:
+            prompt_embedding: Text embedding tensor from T5 encoder
+            image_or_video_path: Path to conditioning image or video
+
+        Returns:
+            np.ndarray: Generated world representation as numpy array
+        """
+        if self.offload_tokenizer:
+            self._load_tokenizer()
         assert len(prompt_embedding) == self.model.n_views
         data_batch, state_shape = get_video_batch_for_multiview_model(
             model=self.model,
@@ -1504,95 +1661,6 @@
 
         Args:
             prompt: A dictionary of text description of desired video.
-=======
-
-        # Prepare video batch and state shape
-        raw_data_batch, state_shape = get_video_batch(
-            model=self.model,
-            prompt_embedding=prompt_embedding,
-            negative_prompt_embedding=negative_prompt_embedding,
-            height=self.height,
-            width=self.width,
-            fps=self.fps,
-            num_video_frames=self.num_video_frames,
-        )
-
-        H, W = (
-            state_shape[-2] * self.model.tokenizer.spatial_compression_factor,
-            state_shape[-1] * self.model.tokenizer.spatial_compression_factor,
-        )
-
-        input_path_format = image_or_video_path.split(".")[-1]
-        input_frames = read_video_or_image_into_frames_BCTHW(
-            image_or_video_path,
-            input_path_format=input_path_format,
-            H=H,
-            W=W,
-        )
-
-        num_frames = input_frames.shape[2]
-        num_frame_pairs = num_frame_pairs or num_frames // self.frame_stride
-        frame_stride = self.frame_stride
-
-        video_output = []
-        for frame_index in range(frame_index_start, num_frame_pairs):
-            print(f"Processing frame pair {frame_index + 1} / {num_frame_pairs}...")
-
-            condition_latent = self._run_tokenizer_encoding(image_or_video_path, frame_index, frame_stride)
-
-            video_np_THWC = self._run_model(
-                condition_latent=condition_latent,
-                negative_prompt_embedding=negative_prompt_embedding,
-                raw_data_batch=raw_data_batch,
-                state_shape=state_shape,
-            )
-
-            # Convert to tensor, rearrange, and normalize to [0, 1]
-            video_0_1 = einops.rearrange(torch.from_numpy(video_np_THWC), "t h w c -> c t h w") / 255.0
-
-            # Handle overlap by skipping the first frame of subsequent segments
-            if len(video_output) == 0:
-                video_output.append(video_0_1)
-            else:
-                video_output.append(video_0_1[:, 1:, :, :])  # Skip first frame to avoid duplication
-
-        # Concatenate all segments
-        video_tensor = torch.cat(video_output, dim=1)  # Shape: (C, total_num_frames, H, W)
-
-        # Convert to NumPy array for guardrail: [T, H, W, C], uint8, [0, 255]
-        video_np = (
-            video_tensor.permute(1, 2, 3, 0) * 255
-        ).to(torch.uint8).cpu().numpy()  # Shape: (T, H, W, C)
-
-        if self.offload_network:
-            self._offload_network()
-        if self.offload_tokenizer:
-            self._offload_tokenizer()
-
-        return video_np
-
-    def generate(
-        self,
-        prompt: str,
-        image_or_video_path: str,
-        negative_prompt: Optional[str] = None,
-    ) -> tuple[np.ndarray, str] | None:
-        """Generate video from text prompt and optional image.
-
-        Pipeline steps:
-        1. Run safety checks on input prompt
-        2. Enhance prompt using upsampler if enabled
-        3. Run safety checks on upsampled prompt if applicable
-        4. Convert prompt to embeddings
-        5. Generate video frames using diffusion
-        6. Run safety checks and apply face blur on generated video frames
-
-        Args:
-            prompt: Text description of desired video
-            image_or_video_path: Path to conditioning image or video
-            negative_prompt: Optional text to guide what not to generate
-
->>>>>>> 43ebb6f7
         Returns:
             tuple: (
                 Generated video frames as uint8 np.ndarray [T, H, W, C],
@@ -1600,7 +1668,6 @@
             ), or None if content fails guardrail safety checks
         """
         log.info(f"Run with prompt: {prompt}")
-<<<<<<< HEAD
 
         prompts = [
             prompt["prompt"],
@@ -1611,45 +1678,11 @@
             prompt["prompt_back_right"],
         ]
         prompt_embeddings, _ = self._run_text_embedding_on_prompt_with_offload(prompts)
-=======
-        log.info(f"Run with image or video path: {image_or_video_path}")
-        log.info(f"Run with negative prompt: {negative_prompt}")
-        log.info(f"Run with prompt upsampler: {self.enable_prompt_upsampler}")
-
-        if not self.disable_guardrail and not self.enable_prompt_upsampler:
-            log.info("Run guardrail on prompt")
-            is_safe = self._run_guardrail_on_prompt_with_offload(prompt)
-            if not is_safe:
-                log.critical("Input text prompt is not safe")
-                return None
-            log.info("Pass guardrail on prompt")
-        else:
-            log.info("Run prompt upsampler on image or video, input prompt is not used")
-            prompt = self._run_prompt_upsampler_on_prompt_with_offload(image_or_video_path=image_or_video_path)
-
-            if not self.disable_guardrail:
-                log.info("Run guardrail on upsampled prompt")
-                is_safe = self._run_guardrail_on_prompt_with_offload(prompt)
-                if not is_safe:
-                    log.critical("Upsampled text prompt is not safe")
-                    return None
-                log.info("Pass guardrail on upsampled prompt")
-
-        log.info("Run text embedding on prompt")
-        if negative_prompt:
-            prompts = [prompt, negative_prompt]
-        else:
-            prompts = [prompt]
-        prompt_embeddings, _ = self._run_text_embedding_on_prompt_with_offload(prompts)
-        prompt_embedding = prompt_embeddings[0]
-        negative_prompt_embedding = prompt_embeddings[1] if negative_prompt else None
->>>>>>> 43ebb6f7
         log.info("Finish text embedding on prompt")
 
         # Generate video
         log.info("Run generation")
         video = self._run_model_with_offload(
-<<<<<<< HEAD
             prompt_embeddings,
             condition_location,
             view_condition_video_path,
@@ -1658,22 +1691,4 @@
         )
         log.info("Finish generation")
 
-=======
-            prompt_embedding,
-            negative_prompt_embedding=negative_prompt_embedding,
-            image_or_video_path=image_or_video_path,
-            frame_index_start=self.frame_index_start,
-            num_frame_pairs=self.num_frame_pairs,
-        )
-        log.info("Finish generation")
-
-        if not self.disable_guardrail:
-            log.info("Run guardrail on generated video")
-            video = self._run_guardrail_on_video_with_offload(video)
-            if video is None:
-                log.critical("Generated video is not safe")
-                return None
-            log.info("Pass guardrail on generated video")
-
->>>>>>> 43ebb6f7
         return video, prompt